--- conflicted
+++ resolved
@@ -319,12 +319,8 @@
   protected List<MediaCodecInfo> getDecoderInfos(
       MediaCodecSelector mediaCodecSelector, Format format, boolean requiresSecureDecoder)
       throws DecoderQueryException {
-<<<<<<< HEAD
-    if (allowPassthrough(format.sampleMimeType)
+    if (allowPassthrough(format.channelCount, format.sampleMimeType)
             && AmazonQuirks.useDefaultPassthroughDecoder()) { // AMZN_CHANGE_ONELINE
-=======
-    if (allowPassthrough(format.channelCount, format.sampleMimeType)) {
->>>>>>> 67be9e77
       MediaCodecInfo passthroughDecoderInfo = mediaCodecSelector.getPassthroughDecoderInfo();
       if (passthroughDecoderInfo != null) {
         return Collections.singletonList(passthroughDecoderInfo);
@@ -649,7 +645,6 @@
       boolean shouldSkip,
       Format format)
       throws ExoPlaybackException {
-<<<<<<< HEAD
 
     // AMZN_CHANGE_BEGIN
     if (log.allowDebug()) {
@@ -660,14 +655,13 @@
               ", bufferPresentationTimeUs = " + bufferPresentationTimeUs);
     }
     // AMZN_CHANGE_END
-=======
+    
     if (codecNeedsEosBufferTimestampWorkaround
         && bufferPresentationTimeUs == 0
         && (bufferFlags & MediaCodec.BUFFER_FLAG_END_OF_STREAM) != 0
         && lastInputTimeUs != C.TIME_UNSET) {
       bufferPresentationTimeUs = lastInputTimeUs;
     }
->>>>>>> 67be9e77
 
     if (passthroughEnabled && (bufferFlags & MediaCodec.BUFFER_FLAG_CODEC_CONFIG) != 0) {
       // Discard output buffers from the passthrough (raw) decoder containing codec specific data.
