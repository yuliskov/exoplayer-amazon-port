/*
 * Copyright (C) 2016 The Android Open Source Project
 *
 * Licensed under the Apache License, Version 2.0 (the "License");
 * you may not use this file except in compliance with the License.
 * You may obtain a copy of the License at
 *
 *      http://www.apache.org/licenses/LICENSE-2.0
 *
 * Unless required by applicable law or agreed to in writing, software
 * distributed under the License is distributed on an "AS IS" BASIS,
 * WITHOUT WARRANTIES OR CONDITIONS OF ANY KIND, either express or implied.
 * See the License for the specific language governing permissions and
 * limitations under the License.
 */
package com.google.android.exoplayer2.audio;

import android.annotation.SuppressLint;
import android.annotation.TargetApi;
import android.media.AudioFormat;
import android.media.AudioManager;
import android.media.AudioTrack;
import android.os.ConditionVariable;
import android.os.SystemClock;
import android.support.annotation.IntDef;
import android.support.annotation.Nullable;
import com.google.android.exoplayer2.C;
import com.google.android.exoplayer2.Format;
import com.google.android.exoplayer2.PlaybackParameters;
import com.google.android.exoplayer2.Format;
import com.google.android.exoplayer2.util.AmazonQuirks;
import com.google.android.exoplayer2.util.Assertions;
import com.google.android.exoplayer2.util.Log;
import com.google.android.exoplayer2.util.Util;
import java.lang.annotation.Documented;
import java.lang.annotation.Retention;
import java.lang.annotation.RetentionPolicy;
import com.google.android.exoplayer2.util.Logger;
import java.nio.ByteBuffer;
import java.nio.ByteOrder;
import java.util.ArrayDeque;
import java.util.ArrayList;
import java.util.Arrays;
import java.util.Collections;

/**
 * Plays audio data. The implementation delegates to an {@link AudioTrack} and handles playback
 * position smoothing, non-blocking writes and reconfiguration.
 * <p>
 * If tunneling mode is enabled, care must be taken that audio processors do not output buffers with
 * a different duration than their input, and buffer processors must produce output corresponding to
 * their last input immediately after that input is queued. This means that, for example, speed
 * adjustment is not possible while using tunneling.
 */
public final class DefaultAudioSink implements AudioSink {

  /**
   * Thrown when the audio track has provided a spurious timestamp, if {@link
   * #failOnSpuriousAudioTimestamp} is set.
   */
  public static final class InvalidAudioTrackTimestampException extends RuntimeException {

    /**
     * Creates a new invalid timestamp exception with the specified message.
     *
     * @param message The detail message for this exception.
     */
    private InvalidAudioTrackTimestampException(String message) {
      super(message);
    }

  }

  /**
   * Provides a chain of audio processors, which are used for any user-defined processing and
   * applying playback parameters (if supported). Because applying playback parameters can skip and
   * stretch/compress audio, the sink will query the chain for information on how to transform its
   * output position to map it onto a media position, via {@link #getMediaDuration(long)} and {@link
   * #getSkippedOutputFrameCount()}.
   */
  public interface AudioProcessorChain {

    /**
     * Returns the fixed chain of audio processors that will process audio. This method is called
     * once during initialization, but audio processors may change state to become active/inactive
     * during playback.
     */
    AudioProcessor[] getAudioProcessors();

    /**
     * Configures audio processors to apply the specified playback parameters immediately, returning
     * the new parameters, which may differ from those passed in. Only called when processors have
     * no input pending.
     *
     * @param playbackParameters The playback parameters to try to apply.
     * @return The playback parameters that were actually applied.
     */
    PlaybackParameters applyPlaybackParameters(PlaybackParameters playbackParameters);

    /**
     * Scales the specified playout duration to take into account speedup due to audio processing,
     * returning an input media duration, in arbitrary units.
     */
    long getMediaDuration(long playoutDuration);

    /**
     * Returns the number of output audio frames skipped since the audio processors were last
     * flushed.
     */
    long getSkippedOutputFrameCount();
  }

  /**
   * The default audio processor chain, which applies a (possibly empty) chain of user-defined audio
   * processors followed by {@link SilenceSkippingAudioProcessor} and {@link SonicAudioProcessor}.
   */
  public static class DefaultAudioProcessorChain implements AudioProcessorChain {

    private final AudioProcessor[] audioProcessors;
    private final SilenceSkippingAudioProcessor silenceSkippingAudioProcessor;
    private final SonicAudioProcessor sonicAudioProcessor;

    /**
     * Creates a new default chain of audio processors, with the user-defined {@code
     * audioProcessors} applied before silence skipping and playback parameters.
     */
    public DefaultAudioProcessorChain(AudioProcessor... audioProcessors) {
      this.audioProcessors = Arrays.copyOf(audioProcessors, audioProcessors.length + 2);
      silenceSkippingAudioProcessor = new SilenceSkippingAudioProcessor();
      sonicAudioProcessor = new SonicAudioProcessor();
      this.audioProcessors[audioProcessors.length] = silenceSkippingAudioProcessor;
      this.audioProcessors[audioProcessors.length + 1] = sonicAudioProcessor;
    }

    @Override
    public AudioProcessor[] getAudioProcessors() {
      return audioProcessors;
    }

    @Override
    public PlaybackParameters applyPlaybackParameters(PlaybackParameters playbackParameters) {
      silenceSkippingAudioProcessor.setEnabled(playbackParameters.skipSilence);
      return new PlaybackParameters(
          sonicAudioProcessor.setSpeed(playbackParameters.speed),
          sonicAudioProcessor.setPitch(playbackParameters.pitch),
          playbackParameters.skipSilence);
    }

    @Override
    public long getMediaDuration(long playoutDuration) {
      return sonicAudioProcessor.scaleDurationForSpeedup(playoutDuration);
    }

    @Override
    public long getSkippedOutputFrameCount() {
      return silenceSkippingAudioProcessor.getSkippedFrames();
    }
  }

  /**
   * A minimum length for the {@link AudioTrack} buffer, in microseconds.
   */
  private static final long MIN_BUFFER_DURATION_US = 250000;
  /**
   * A maximum length for the {@link AudioTrack} buffer, in microseconds.
   */
  private static final long MAX_BUFFER_DURATION_US = 750000;
  /**
   * The length for passthrough {@link AudioTrack} buffers, in microseconds.
   */
  private static final long PASSTHROUGH_BUFFER_DURATION_US = 250000;
  /**
   * A multiplication factor to apply to the minimum buffer size requested by the underlying
   * {@link AudioTrack}.
   */
  private static final int BUFFER_MULTIPLICATION_FACTOR = 4;

  /** To avoid underruns on some devices (e.g., Broadcom 7271), scale up the AC3 buffer duration. */
  private static final int AC3_BUFFER_MULTIPLICATION_FACTOR = 2;

  /**
   * @see AudioTrack#ERROR_BAD_VALUE
   */
  private static final int ERROR_BAD_VALUE = AudioTrack.ERROR_BAD_VALUE;
  /**
   * @see AudioTrack#MODE_STATIC
   */
  private static final int MODE_STATIC = AudioTrack.MODE_STATIC;
  /**
   * @see AudioTrack#MODE_STREAM
   */
  private static final int MODE_STREAM = AudioTrack.MODE_STREAM;
  /**
   * @see AudioTrack#STATE_INITIALIZED
   */
  private static final int STATE_INITIALIZED = AudioTrack.STATE_INITIALIZED;
  /**
   * @see AudioTrack#WRITE_NON_BLOCKING
   */
  @SuppressLint("InlinedApi")
  private static final int WRITE_NON_BLOCKING = AudioTrack.WRITE_NON_BLOCKING;

  private static final String TAG = AudioTrack.class.getSimpleName();


  /** Represents states of the {@link #startMediaTimeUs} value. */
  @Documented
  @Retention(RetentionPolicy.SOURCE)
  @IntDef({START_NOT_SET, START_IN_SYNC, START_NEED_SYNC})
  private @interface StartMediaTimeState {}

  private static final int START_NOT_SET = 0;
  private static final int START_IN_SYNC = 1;
  private static final int START_NEED_SYNC = 2;

  /**
   * Whether to enable a workaround for an issue where an audio effect does not keep its session
   * active across releasing/initializing a new audio track, on platform builds where
   * {@link Util#SDK_INT} &lt; 21.
   * <p>
   * The flag must be set before creating a player.
   */
  public static boolean enablePreV21AudioSessionWorkaround = false;

  /**
   * Whether to throw an {@link InvalidAudioTrackTimestampException} when a spurious timestamp is
   * reported from {@link AudioTrack#getTimestamp}.
   * <p>
   * The flag must be set before creating a player. Should be set to {@code true} for testing and
   * debugging purposes only.
   */
  public static boolean failOnSpuriousAudioTimestamp = false;

  @Nullable private final AudioCapabilities audioCapabilities;
  private final AudioProcessorChain audioProcessorChain;
  private final boolean enableConvertHighResIntPcmToFloat;
  private final ChannelMappingAudioProcessor channelMappingAudioProcessor;
  private final TrimmingAudioProcessor trimmingAudioProcessor;
  private final AudioProcessor[] toIntPcmAvailableAudioProcessors;
  private final AudioProcessor[] toFloatPcmAvailableAudioProcessors;
  private final ConditionVariable releasingConditionVariable;
  private final AudioTrackPositionTracker audioTrackPositionTracker;
  private final ArrayDeque<PlaybackParametersCheckpoint> playbackParametersCheckpoints;

  @Nullable private Listener listener;
  /** Used to keep the audio session active on pre-V21 builds (see {@link #initialize()}). */
  @Nullable private AudioTrack keepSessionIdAudioTrack;

  private AudioTrack audioTrack;
  private boolean isInputPcm;
  private boolean shouldConvertHighResIntPcmToFloat;
  private int inputSampleRate;
  private int outputSampleRate;
  private int outputChannelConfig;
  private @C.Encoding int outputEncoding;
  private AudioAttributes audioAttributes;
  private boolean processingEnabled;
  private boolean canApplyPlaybackParameters;
  private int bufferSize;

  @Nullable private PlaybackParameters afterDrainPlaybackParameters;
  private PlaybackParameters playbackParameters;
  private long playbackParametersOffsetUs;
  private long playbackParametersPositionUs;

  @Nullable private ByteBuffer avSyncHeader;
  private int bytesUntilNextAvSync;

  private int pcmFrameSize;
  private long submittedPcmBytes;
  private long submittedEncodedFrames;
  private int outputPcmFrameSize;
  private long writtenPcmBytes;
  private long writtenEncodedFrames;
  private int framesPerEncodedSample;
  private @StartMediaTimeState int startMediaTimeState;
  private long startMediaTimeUs;
  private float volume;

  private AudioProcessor[] activeAudioProcessors;
  private ByteBuffer[] outputBuffers;
  @Nullable private ByteBuffer inputBuffer;
  @Nullable private ByteBuffer outputBuffer;
  private byte[] preV21OutputBuffer;
  private int preV21OutputBufferOffset;
  private int drainingAudioProcessorIndex;
  private boolean handledEndOfStream;

  private boolean playing;
  private int audioSessionId;
  private AuxEffectInfo auxEffectInfo;
  private boolean tunneling;
  private long lastFeedElapsedRealtimeMs;
  // AMZN_CHANGE_BEGIN
  private final Logger log = new Logger(Logger.Module.Audio, TAG);
  private final boolean DBG = log.allowDebug();
  private final boolean VDBG = log.allowVerbose();
  private static final boolean isLatencyQuirkEnabled = AmazonQuirks.isLatencyQuirkEnabled();
  private final boolean isLegacyPassthroughQuirckEnabled = AmazonQuirks.isDolbyPassthroughQuirkEnabled();
  // AMZN_CHANGE_END

  /**
   * Creates a new default audio sink.
   *
   * @param audioCapabilities The audio capabilities for playback on this device. May be null if the
   *     default capabilities (no encoded audio passthrough support) should be assumed.
   * @param audioProcessors An array of {@link AudioProcessor}s that will process PCM audio before
   *     output. May be empty.
   */
  public DefaultAudioSink(
      @Nullable AudioCapabilities audioCapabilities, AudioProcessor[] audioProcessors) {
    this(audioCapabilities, audioProcessors, /* enableConvertHighResIntPcmToFloat= */ false);
  }

  /**
   * Creates a new default audio sink, optionally using float output for high resolution PCM.
   *
   * @param audioCapabilities The audio capabilities for playback on this device. May be null if the
   *     default capabilities (no encoded audio passthrough support) should be assumed.
   * @param audioProcessors An array of {@link AudioProcessor}s that will process PCM audio before
   *     output. May be empty.
   * @param enableConvertHighResIntPcmToFloat Whether to enable conversion of high resolution
   *     integer PCM to 32-bit float for output, if possible. Functionality that uses 16-bit integer
   *     audio processing (for example, speed and pitch adjustment) will not be available when float
   *     output is in use.
   */
  public DefaultAudioSink(
      @Nullable AudioCapabilities audioCapabilities,
      AudioProcessor[] audioProcessors,
      boolean enableConvertHighResIntPcmToFloat) {
    this(
        audioCapabilities,
        new DefaultAudioProcessorChain(audioProcessors),
        enableConvertHighResIntPcmToFloat);
  }

  /**
   * Creates a new default audio sink, optionally using float output for high resolution PCM and
   * with the specified {@code audioProcessorChain}.
   *
   * @param audioCapabilities The audio capabilities for playback on this device. May be null if the
   *     default capabilities (no encoded audio passthrough support) should be assumed.
   * @param audioProcessorChain An {@link AudioProcessorChain} which is used to apply playback
   *     parameters adjustments. The instance passed in must not be reused in other sinks.
   * @param enableConvertHighResIntPcmToFloat Whether to enable conversion of high resolution
   *     integer PCM to 32-bit float for output, if possible. Functionality that uses 16-bit integer
   *     audio processing (for example, speed and pitch adjustment) will not be available when float
   *     output is in use.
   */
  public DefaultAudioSink(
      @Nullable AudioCapabilities audioCapabilities,
      AudioProcessorChain audioProcessorChain,
      boolean enableConvertHighResIntPcmToFloat) {
    this.audioCapabilities = audioCapabilities;
    this.audioProcessorChain = Assertions.checkNotNull(audioProcessorChain);
    this.enableConvertHighResIntPcmToFloat = enableConvertHighResIntPcmToFloat;
    releasingConditionVariable = new ConditionVariable(true);
    audioTrackPositionTracker = new AudioTrackPositionTracker(new PositionTrackerListener(),
                                      isLatencyQuirkEnabled); // AMZN_CHANGE_ONELINE
    channelMappingAudioProcessor = new ChannelMappingAudioProcessor();
    trimmingAudioProcessor = new TrimmingAudioProcessor();
    ArrayList<AudioProcessor> toIntPcmAudioProcessors = new ArrayList<>();
    Collections.addAll(
        toIntPcmAudioProcessors,
        new ResamplingAudioProcessor(),
        channelMappingAudioProcessor,
        trimmingAudioProcessor);
    Collections.addAll(toIntPcmAudioProcessors, audioProcessorChain.getAudioProcessors());
    toIntPcmAvailableAudioProcessors = toIntPcmAudioProcessors.toArray(new AudioProcessor[0]);
    toFloatPcmAvailableAudioProcessors = new AudioProcessor[] {new FloatResamplingAudioProcessor()};
    // AMZN_CHANGE_BEGIN
    log.i("Amazon quirks:"
            + " Latency:" + (isLatencyQuirkEnabled ? "on" : "off")
            + "; Dolby:" + (isLegacyPassthroughQuirckEnabled ? "on" : "off")
            + ". On Sdk: " + Util.SDK_INT);
    // AMZN_CHANGE_END
    volume = 1.0f;
    startMediaTimeState = START_NOT_SET;
    audioAttributes = AudioAttributes.DEFAULT;
    audioSessionId = C.AUDIO_SESSION_ID_UNSET;
    auxEffectInfo = new AuxEffectInfo(AuxEffectInfo.NO_AUX_EFFECT_ID, 0f);
    playbackParameters = PlaybackParameters.DEFAULT;
    drainingAudioProcessorIndex = C.INDEX_UNSET;
    activeAudioProcessors = new AudioProcessor[0];
    outputBuffers = new ByteBuffer[0];
    playbackParametersCheckpoints = new ArrayDeque<>();
  }

  // AudioSink implementation.

  @Override
  public void setListener(Listener listener) {
    this.listener = listener;
  }
  // AMZN_CHANGE_BEGIN
  // This API is called from MediaCodecAudioTrackRenderer to skip
  // calling hasPendingData  to detect if the playback has ended or not since these APIs
  // always return true and fake the buffering state of audio track.
  // there is no way for us to depend on the audio track states to decide
  // if the playback has ended or not.
  public boolean applyDolbyPassthroughQuirk() {
    return (!isInputPcm && isLegacyPassthroughQuirckEnabled);
  }
  // AMZN_CHANGE_END

  @Override
  public boolean supportsOutput(int channelCount, @C.Encoding int encoding) {
    if (Util.isEncodingLinearPcm(encoding)) {
      // AudioTrack supports 16-bit integer PCM output in all platform API versions, and float
      // output from platform API version 21 only. Other integer PCM encodings are resampled by this
      // sink to 16-bit PCM. We assume that the audio framework will downsample any number of
      // channels to the output device's required number of channels.
      return encoding != C.ENCODING_PCM_FLOAT || Util.SDK_INT >= 21;
    } else {
      return audioCapabilities != null
          && audioCapabilities.supportsEncoding(encoding)
          && (channelCount == Format.NO_VALUE
              || channelCount <= audioCapabilities.getMaxChannelCount());
    }
  }

  @Override
  public long getCurrentPositionUs(boolean sourceEnded) {
    if (!isInitialized() || startMediaTimeState == START_NOT_SET) {
      return CURRENT_POSITION_NOT_SET;
    }

    long positionUs = audioTrackPositionTracker.getCurrentPositionUs(sourceEnded);
    positionUs = Math.min(positionUs, framesToDurationUs(getWrittenFrames()));
    return startMediaTimeUs + applySkipping(applySpeedup(positionUs));
  }

  @Override
  public void configure(
      @C.Encoding int inputEncoding,
      int inputChannelCount,
      int inputSampleRate,
      int specifiedBufferSize,
      @Nullable int[] outputChannels,
      int trimStartFrames,
      int trimEndFrames)
      throws ConfigurationException {
    boolean flush = false;
    this.inputSampleRate = inputSampleRate;
    int channelCount = inputChannelCount;
    int sampleRate = inputSampleRate;
    isInputPcm = Util.isEncodingLinearPcm(inputEncoding);
    shouldConvertHighResIntPcmToFloat =
        enableConvertHighResIntPcmToFloat
            && supportsOutput(channelCount, C.ENCODING_PCM_FLOAT)
            && Util.isEncodingHighResolutionIntegerPcm(inputEncoding);
    if (isInputPcm) {
      pcmFrameSize = Util.getPcmFrameSize(inputEncoding, channelCount);
    }
    @C.Encoding int encoding = inputEncoding;
    boolean processingEnabled = isInputPcm && inputEncoding != C.ENCODING_PCM_FLOAT;
    canApplyPlaybackParameters = processingEnabled && !shouldConvertHighResIntPcmToFloat;

    if (Util.SDK_INT < 21 && channelCount == 8 && outputChannels == null) {
      // AudioTrack doesn't support 8 channel output before Android L. Discard the last two (side)
      // channels to give a 6 channel stream that is supported.
      outputChannels = new int[6];
      for (int i = 0; i < outputChannels.length; i++) {
        outputChannels[i] = i;
      }
    }

    if (processingEnabled) {
      trimmingAudioProcessor.setTrimFrameCount(trimStartFrames, trimEndFrames);
      channelMappingAudioProcessor.setChannelMap(outputChannels);
      for (AudioProcessor audioProcessor : getAvailableAudioProcessors()) {
        try {
          flush |= audioProcessor.configure(sampleRate, channelCount, encoding);
        } catch (AudioProcessor.UnhandledFormatException e) {
          throw new ConfigurationException(e);
        }
        if (audioProcessor.isActive()) {
          channelCount = audioProcessor.getOutputChannelCount();
          sampleRate = audioProcessor.getOutputSampleRateHz();
          encoding = audioProcessor.getOutputEncoding();
        }
      }
    }

    int channelConfig = getChannelConfig(channelCount, isInputPcm);
    if (channelConfig == AudioFormat.CHANNEL_INVALID) {
      throw new ConfigurationException("Unsupported channel count: " + channelCount);
    }

    if (!flush
        && isInitialized()
        && outputEncoding == encoding
        && outputSampleRate == sampleRate
        && outputChannelConfig == channelConfig) {
      // We already have an audio track with the correct sample rate, channel config and encoding.
      return;
    }

    flush();

    this.processingEnabled = processingEnabled;
    outputSampleRate = sampleRate;
    outputChannelConfig = channelConfig;
    outputEncoding = encoding;
    outputPcmFrameSize =
        isInputPcm ? Util.getPcmFrameSize(outputEncoding, channelCount) : C.LENGTH_UNSET;
    bufferSize = specifiedBufferSize != 0 ? specifiedBufferSize : getDefaultBufferSize();
  }

  private int getDefaultBufferSize() {
    if (isInputPcm) {
      int minBufferSize =
          AudioTrack.getMinBufferSize(outputSampleRate, outputChannelConfig, outputEncoding);
      Assertions.checkState(minBufferSize != ERROR_BAD_VALUE);
      int multipliedBufferSize = minBufferSize * BUFFER_MULTIPLICATION_FACTOR;
      int minAppBufferSize = (int) durationUsToFrames(MIN_BUFFER_DURATION_US) * outputPcmFrameSize;
      int maxAppBufferSize = (int) Math.max(minBufferSize,
          durationUsToFrames(MAX_BUFFER_DURATION_US) * outputPcmFrameSize);
      return Util.constrainValue(multipliedBufferSize, minAppBufferSize, maxAppBufferSize);
    } else {
      int rate = getMaximumEncodedRateBytesPerSecond(outputEncoding);
      if (outputEncoding == C.ENCODING_AC3) {
        rate *= AC3_BUFFER_MULTIPLICATION_FACTOR;
      }
      return (int) (PASSTHROUGH_BUFFER_DURATION_US * rate / C.MICROS_PER_SECOND);
    }
  }

  private void setupAudioProcessors() {
    ArrayList<AudioProcessor> newAudioProcessors = new ArrayList<>();
    for (AudioProcessor audioProcessor : getAvailableAudioProcessors()) {
      if (audioProcessor.isActive()) {
        newAudioProcessors.add(audioProcessor);
      } else {
        audioProcessor.flush();
      }
    }
    int count = newAudioProcessors.size();
    activeAudioProcessors = newAudioProcessors.toArray(new AudioProcessor[count]);
    outputBuffers = new ByteBuffer[count];
    flushAudioProcessors();
  }

  private void flushAudioProcessors() {
    for (int i = 0; i < activeAudioProcessors.length; i++) {
      AudioProcessor audioProcessor = activeAudioProcessors[i];
      audioProcessor.flush();
      outputBuffers[i] = audioProcessor.getOutput();
    }
  }

  private void initialize() throws InitializationException {
    // If we're asynchronously releasing a previous audio track then we block until it has been
    // released. This guarantees that we cannot end up in a state where we have multiple audio
    // track instances. Without this guarantee it would be possible, in extreme cases, to exhaust
    // the shared memory that's available for audio track buffers. This would in turn cause the
    // initialization of the audio track to fail.
    releasingConditionVariable.block();

    audioTrack = initializeAudioTrack();
    int audioSessionId = audioTrack.getAudioSessionId();
    if (enablePreV21AudioSessionWorkaround) {
      if (Util.SDK_INT < 21) {
        // The workaround creates an audio track with a two byte buffer on the same session, and
        // does not release it until this object is released, which keeps the session active.
        if (keepSessionIdAudioTrack != null
            && audioSessionId != keepSessionIdAudioTrack.getAudioSessionId()) {
          releaseKeepSessionIdAudioTrack();
        }
        if (keepSessionIdAudioTrack == null) {
          keepSessionIdAudioTrack = initializeKeepSessionIdAudioTrack(audioSessionId);
        }
      }
    }
    if (this.audioSessionId != audioSessionId) {
      this.audioSessionId = audioSessionId;
      if (listener != null) {
        listener.onAudioSessionId(audioSessionId);
      }
    }

    playbackParameters =
        canApplyPlaybackParameters
            ? audioProcessorChain.applyPlaybackParameters(playbackParameters)
            : PlaybackParameters.DEFAULT;
    setupAudioProcessors();

    audioTrackPositionTracker.setAudioTrack(
        audioTrack, outputEncoding, outputPcmFrameSize, bufferSize,
            applyDolbyPassthroughQuirk()); // AMZN_CHANGE_ONELINE
    setVolumeInternal();

    if (auxEffectInfo.effectId != AuxEffectInfo.NO_AUX_EFFECT_ID) {
      audioTrack.attachAuxEffect(auxEffectInfo.effectId);
      audioTrack.setAuxEffectSendLevel(auxEffectInfo.sendLevel);
    }
  }

  @Override
  public void play() {
    playing = true;
    if (isInitialized()) {
      audioTrackPositionTracker.start();
      audioTrack.play();
    }
  }

  @Override
  public void handleDiscontinuity() {
    // Force resynchronization after a skipped buffer.
    if (startMediaTimeState == START_IN_SYNC) {
      startMediaTimeState = START_NEED_SYNC;
    }
  }

  @Override
  @SuppressWarnings("ReferenceEquality")
  public boolean handleBuffer(ByteBuffer buffer, long presentationTimeUs)
      throws InitializationException, WriteException {
    Assertions.checkArgument(inputBuffer == null || buffer == inputBuffer);
    if (!isInitialized()) {
      initialize();
      if (playing) {
        play();
      }
    }

    if (!audioTrackPositionTracker.mayHandleBuffer(getWrittenFrames())) {
      return false;
    }

    if (inputBuffer == null) {
      // We are seeing this buffer for the first time.
      if (!buffer.hasRemaining()) {
        // The buffer is empty.
        return true;
      }

      if (!isInputPcm && framesPerEncodedSample == 0) {
        // If this is the first encoded sample, calculate the sample size in frames.
        framesPerEncodedSample = getFramesPerEncodedSample(outputEncoding, buffer);
        if (framesPerEncodedSample == 0) {
          // We still don't know the number of frames per sample, so drop the buffer.
          // For TrueHD this can occur after some seek operations, as not every sample starts with
          // a syncframe header. If we chunked samples together so the extracted samples always
          // started with a syncframe header, the chunks would be too large.
          return true;
        }
      }

      if (afterDrainPlaybackParameters != null) {
        if (!drainAudioProcessorsToEndOfStream()) {
          // Don't process any more input until draining completes.
          return false;
        }
        PlaybackParameters newPlaybackParameters = afterDrainPlaybackParameters;
        afterDrainPlaybackParameters = null;
        newPlaybackParameters = audioProcessorChain.applyPlaybackParameters(newPlaybackParameters);
        // Store the position and corresponding media time from which the parameters will apply.
        playbackParametersCheckpoints.add(
            new PlaybackParametersCheckpoint(
                newPlaybackParameters,
                Math.max(0, presentationTimeUs),
                framesToDurationUs(getWrittenFrames())));
        // Update the set of active audio processors to take into account the new parameters.
        setupAudioProcessors();
      }

      if (startMediaTimeState == START_NOT_SET) {
        startMediaTimeUs = Math.max(0, presentationTimeUs);
        log.i("Setting StartMediaTimeUs = " + startMediaTimeUs);
        startMediaTimeState = START_IN_SYNC;
      } else {
        // Sanity check that presentationTimeUs is consistent with the expected value.
        long expectedPresentationTimeUs =
            startMediaTimeUs
                + inputFramesToDurationUs(
                    getSubmittedFrames() - trimmingAudioProcessor.getTrimmedFrameCount());
        if (startMediaTimeState == START_IN_SYNC
            && Math.abs(expectedPresentationTimeUs - presentationTimeUs) > 200000) {
          log.w("Discontinuity detected [expected " + expectedPresentationTimeUs + ", got "
              + presentationTimeUs + "]");
          startMediaTimeState = START_NEED_SYNC;
        }
        if (startMediaTimeState == START_NEED_SYNC) {
          // Adjust startMediaTimeUs to be consistent with the current buffer's start time and the
          // number of bytes submitted.
          long adjustmentUs = presentationTimeUs - expectedPresentationTimeUs;
          startMediaTimeUs += adjustmentUs;
          startMediaTimeState = START_IN_SYNC;
          if (listener != null && adjustmentUs != 0) {
            listener.onPositionDiscontinuity();
          }
        }
      }

      if (isInputPcm) {
        submittedPcmBytes += buffer.remaining();
      } else {
        submittedEncodedFrames += framesPerEncodedSample;
      }

      inputBuffer = buffer;
    }

    if (processingEnabled) {
      processBuffers(presentationTimeUs);
    } else {
      writeBuffer(inputBuffer, presentationTimeUs);
    }

    if (!inputBuffer.hasRemaining()) {
      inputBuffer = null;
      return true;
    }

    if (audioTrackPositionTracker.isStalled(getWrittenFrames())) {
<<<<<<< HEAD
      log.w("Resetting stalled audio track");
      reset();
=======
      Log.w(TAG, "Resetting stalled audio track");
      flush();
>>>>>>> 67be9e77
      return true;
    }

    return false;
  }

  private void processBuffers(long avSyncPresentationTimeUs) throws WriteException {
    int count = activeAudioProcessors.length;
    int index = count;
    while (index >= 0) {
      ByteBuffer input = index > 0 ? outputBuffers[index - 1]
          : (inputBuffer != null ? inputBuffer : AudioProcessor.EMPTY_BUFFER);
      if (index == count) {
        writeBuffer(input, avSyncPresentationTimeUs);
      } else {
        AudioProcessor audioProcessor = activeAudioProcessors[index];
        audioProcessor.queueInput(input);
        ByteBuffer output = audioProcessor.getOutput();
        outputBuffers[index] = output;
        if (output.hasRemaining()) {
          // Handle the output as input to the next audio processor or the AudioTrack.
          index++;
          continue;
        }
      }

      if (input.hasRemaining()) {
        // The input wasn't consumed and no output was produced, so give up for now.
        return;
      }

      // Get more input from upstream.
      index--;
    }
  }

  @SuppressWarnings("ReferenceEquality")
  private void writeBuffer(ByteBuffer buffer, long avSyncPresentationTimeUs) throws WriteException {
    if (DBG) {
      log.d("writeBuffer : offset = " + buffer.position() + ", limit = " + buffer.limit() +
              ", presentationTimeUs = " + avSyncPresentationTimeUs);
    }
    if (!buffer.hasRemaining()) {
      return;
    }
    if (outputBuffer != null) {
      Assertions.checkArgument(outputBuffer == buffer);
    } else {
      outputBuffer = buffer;
      // AMZN: we need to copy data to temp buffer in case of dolby passthrough also
      // irrespective of SDK version.
      if (Util.SDK_INT < 21 || applyDolbyPassthroughQuirk()) { // AMZN_CHANGE_ONELINE
        int bytesRemaining = buffer.remaining();
        if (preV21OutputBuffer == null || preV21OutputBuffer.length < bytesRemaining) {
          preV21OutputBuffer = new byte[bytesRemaining];
        }
        int originalPosition = buffer.position();
        buffer.get(preV21OutputBuffer, 0, bytesRemaining);
        buffer.position(originalPosition);
        preV21OutputBufferOffset = 0;
      }
    }
    int bytesRemaining = buffer.remaining();
    int bytesWritten = 0;

    // AMZN_CHANGE_BEGIN
    // for dolby passthrough case, just write into the DolbyPassthroughAudioTrack
    // since its implementation is different than standard pcm audio track.
    // The DolbyPassthroughAudioTrack takes care of writing only in play state
    // and also writes into the track asynchronously. Also, we
    // cannot depend on playback head position to decide how much more data to write.
    if (applyDolbyPassthroughQuirk()) {
      // if there are no free buffers in AudioTrack, the write returns 0, indicating
      // it did not consume the buffer.
      bytesWritten = audioTrack.write(preV21OutputBuffer, preV21OutputBufferOffset, bytesRemaining);
      if (bytesWritten > 0) {
        preV21OutputBufferOffset += bytesWritten;
        buffer.position(buffer.position() + bytesWritten);
      }
    } else if (Util.SDK_INT < 21) { // isInputPcm  == true
      // AMZN_CHANGE_END
      // Work out how many bytes we can write without the risk of blocking.
      int bytesToWrite = audioTrackPositionTracker.getAvailableBufferSize(writtenPcmBytes);
      if (bytesToWrite > 0) {
        bytesToWrite = Math.min(bytesRemaining, bytesToWrite);
        bytesWritten = audioTrack.write(preV21OutputBuffer, preV21OutputBufferOffset, bytesToWrite);
        if (bytesWritten > 0) {
          preV21OutputBufferOffset += bytesWritten;
          buffer.position(buffer.position() + bytesWritten);
        }
      }
    } else if (tunneling) {
      Assertions.checkState(avSyncPresentationTimeUs != C.TIME_UNSET);
      bytesWritten = writeNonBlockingWithAvSyncV21(audioTrack, buffer, bytesRemaining,
          avSyncPresentationTimeUs);
    } else {
      bytesWritten = writeNonBlockingV21(audioTrack, buffer, bytesRemaining);
    }

    lastFeedElapsedRealtimeMs = SystemClock.elapsedRealtime();

    if (bytesWritten < 0) {
      throw new WriteException(bytesWritten);
    }

    if (isInputPcm) {
      writtenPcmBytes += bytesWritten;
    }
    if (bytesWritten == bytesRemaining) {
      if (!isInputPcm) {
        writtenEncodedFrames += framesPerEncodedSample;
      }
      outputBuffer = null;
    }
  }

  /**
   * Plays out remaining audio. {@link #isEnded()} will return {@code true} when playback has ended.
   *
   * @throws WriteException If an error occurs draining data to the track.
   */
  @Override
  public void playToEndOfStream() throws WriteException {
    log.i("calling playToEndOfStream");
    if (handledEndOfStream || !isInitialized()) {
      return;
    }

    if (drainAudioProcessorsToEndOfStream()) {
      // The audio processors have drained, so drain the underlying audio track.
      // AMZN_CHANGE_BEGIN
      if (!applyDolbyPassthroughQuirk()) {
        audioTrackPositionTracker.handleEndOfStream(getWrittenFrames());
      }
      // AMZN_CHANGE_END
      audioTrack.stop();
      bytesUntilNextAvSync = 0;
      handledEndOfStream = true;
    }
  }

  private boolean drainAudioProcessorsToEndOfStream() throws WriteException {
    boolean audioProcessorNeedsEndOfStream = false;
    if (drainingAudioProcessorIndex == C.INDEX_UNSET) {
      drainingAudioProcessorIndex = processingEnabled ? 0 : activeAudioProcessors.length;
      audioProcessorNeedsEndOfStream = true;
    }
    while (drainingAudioProcessorIndex < activeAudioProcessors.length) {
      AudioProcessor audioProcessor = activeAudioProcessors[drainingAudioProcessorIndex];
      if (audioProcessorNeedsEndOfStream) {
        audioProcessor.queueEndOfStream();
      }
      processBuffers(C.TIME_UNSET);
      if (!audioProcessor.isEnded()) {
        return false;
      }
      audioProcessorNeedsEndOfStream = true;
      drainingAudioProcessorIndex++;
    }

    // Finish writing any remaining output to the track.
    if (outputBuffer != null) {
      writeBuffer(outputBuffer, C.TIME_UNSET);
      if (outputBuffer != null) {
        return false;
      }
    }
    drainingAudioProcessorIndex = C.INDEX_UNSET;
    return true;
  }

  @Override
  public boolean isEnded() {
    return !isInitialized() || (handledEndOfStream &&
            (applyDolbyPassthroughQuirk() || !hasPendingData()));// AMZN_CHANGE_ONELINE
  }

  @Override
  public boolean hasPendingData() {
    return isInitialized() && audioTrackPositionTracker.hasPendingData(getWrittenFrames());
  }

  @Override
  public PlaybackParameters setPlaybackParameters(PlaybackParameters playbackParameters) {
    if (isInitialized() && !canApplyPlaybackParameters) {
      this.playbackParameters = PlaybackParameters.DEFAULT;
      return this.playbackParameters;
    }
    PlaybackParameters lastSetPlaybackParameters =
        afterDrainPlaybackParameters != null
            ? afterDrainPlaybackParameters
            : !playbackParametersCheckpoints.isEmpty()
                ? playbackParametersCheckpoints.getLast().playbackParameters
                : this.playbackParameters;
    if (!playbackParameters.equals(lastSetPlaybackParameters)) {
      if (isInitialized()) {
        // Drain the audio processors so we can determine the frame position at which the new
        // parameters apply.
        afterDrainPlaybackParameters = playbackParameters;
      } else {
        // Update the playback parameters now.
        this.playbackParameters = audioProcessorChain.applyPlaybackParameters(playbackParameters);
      }
    }
    return this.playbackParameters;
  }

  @Override
  public PlaybackParameters getPlaybackParameters() {
    return playbackParameters;
  }

  @Override
  public void setAudioAttributes(AudioAttributes audioAttributes) {
    if (this.audioAttributes.equals(audioAttributes)) {
      return;
    }
    this.audioAttributes = audioAttributes;
    if (tunneling) {
      // The audio attributes are ignored in tunneling mode, so no need to reset.
      return;
    }
    flush();
    audioSessionId = C.AUDIO_SESSION_ID_UNSET;
  }

  @Override
  public void setAudioSessionId(int audioSessionId) {
    log.i("calling setAudioSessionId = " + audioSessionId);
    if (this.audioSessionId != audioSessionId) {
      this.audioSessionId = audioSessionId;
      flush();
    }
  }

  @Override
  public void setAuxEffectInfo(AuxEffectInfo auxEffectInfo) {
    if (this.auxEffectInfo.equals(auxEffectInfo)) {
      return;
    }
    int effectId = auxEffectInfo.effectId;
    float sendLevel = auxEffectInfo.sendLevel;
    if (audioTrack != null) {
      if (this.auxEffectInfo.effectId != effectId) {
        audioTrack.attachAuxEffect(effectId);
      }
      if (effectId != AuxEffectInfo.NO_AUX_EFFECT_ID) {
        audioTrack.setAuxEffectSendLevel(sendLevel);
      }
    }
    this.auxEffectInfo = auxEffectInfo;
  }

  @Override
  public void enableTunnelingV21(int tunnelingAudioSessionId) {
    log.i("calling enableTunnelingV21 = " + tunnelingAudioSessionId);
    Assertions.checkState(Util.SDK_INT >= 21);
    if (!tunneling || audioSessionId != tunnelingAudioSessionId) {
      tunneling = true;
      audioSessionId = tunnelingAudioSessionId;
      flush();
    }
  }

  @Override
  public void disableTunneling() {
    if (tunneling) {
      tunneling = false;
      audioSessionId = C.AUDIO_SESSION_ID_UNSET;
      flush();
    }
  }

  @Override
  public void setVolume(float volume) {
    if (this.volume != volume) {
      log.i("setVolume: volume = " + volume);
      this.volume = volume;
      setVolumeInternal();
    }
  }

  private void setVolumeInternal() {
    if (!isInitialized()) {
      // Do nothing.
    } else if (Util.SDK_INT >= 21) {
      setVolumeInternalV21(audioTrack, volume);
    } else {
      setVolumeInternalV3(audioTrack, volume);
    }
  }

  @Override
  public void pause() {
    log.i("calling pause");
    playing = false;
    if (isInitialized() && audioTrackPositionTracker.pause()) {
      audioTrack.pause();
    }
  }

  @Override
<<<<<<< HEAD
  public void reset() {
    log.i("calling reset");
=======
  public void flush() {
>>>>>>> 67be9e77
    if (isInitialized()) {
      submittedPcmBytes = 0;
      submittedEncodedFrames = 0;
      writtenPcmBytes = 0;
      writtenEncodedFrames = 0;
      framesPerEncodedSample = 0;
      if (afterDrainPlaybackParameters != null) {
        playbackParameters = afterDrainPlaybackParameters;
        afterDrainPlaybackParameters = null;
      } else if (!playbackParametersCheckpoints.isEmpty()) {
        playbackParameters = playbackParametersCheckpoints.getLast().playbackParameters;
      }
      playbackParametersCheckpoints.clear();
      playbackParametersOffsetUs = 0;
      playbackParametersPositionUs = 0;
      trimmingAudioProcessor.resetTrimmedFrameCount();
      inputBuffer = null;
      outputBuffer = null;
      flushAudioProcessors();
      handledEndOfStream = false;
      drainingAudioProcessorIndex = C.INDEX_UNSET;
      avSyncHeader = null;
      bytesUntilNextAvSync = 0;
      startMediaTimeState = START_NOT_SET;
      if (audioTrackPositionTracker.isPlaying()) {
        audioTrack.pause();
      }
      // AudioTrack.release can take some time, so we call it on a background thread.
      final AudioTrack toRelease = audioTrack;
      audioTrack = null;
      audioTrackPositionTracker.reset();
      releasingConditionVariable.close();
      new Thread() {
        @Override
        public void run() {
          try {
            log.i("audioTrack.flush");
            toRelease.flush();
            log.i("audioTrack.release");
            toRelease.release();
          } finally {
            releasingConditionVariable.open();
          }
        }
      }.start();
    }
  }

  @Override
<<<<<<< HEAD
  public void release() {
    log.i("calling release");
    reset();
=======
  public void reset() {
    flush();
>>>>>>> 67be9e77
    releaseKeepSessionIdAudioTrack();
    for (AudioProcessor audioProcessor : toIntPcmAvailableAudioProcessors) {
      audioProcessor.reset();
    }
    for (AudioProcessor audioProcessor : toFloatPcmAvailableAudioProcessors) {
      audioProcessor.reset();
    }
    audioSessionId = C.AUDIO_SESSION_ID_UNSET;
    playing = false;
  }

  /**
   * Releases {@link #keepSessionIdAudioTrack} asynchronously, if it is non-{@code null}.
   */
  private void releaseKeepSessionIdAudioTrack() {
    if (keepSessionIdAudioTrack == null) {
      return;
    }

    // AudioTrack.release can take some time, so we call it on a background thread.
    final AudioTrack toRelease = keepSessionIdAudioTrack;
    keepSessionIdAudioTrack = null;
    new Thread() {
      @Override
      public void run() {
        log.i("audioTrack.release");
        toRelease.release();
      }
    }.start();
  }

  private long applySpeedup(long positionUs) {
    @Nullable PlaybackParametersCheckpoint checkpoint = null;
    while (!playbackParametersCheckpoints.isEmpty()
        && positionUs >= playbackParametersCheckpoints.getFirst().positionUs) {
      checkpoint = playbackParametersCheckpoints.remove();
    }
    if (checkpoint != null) {
      // We are playing (or about to play) media with the new playback parameters, so update them.
      playbackParameters = checkpoint.playbackParameters;
      playbackParametersPositionUs = checkpoint.positionUs;
      playbackParametersOffsetUs = checkpoint.mediaTimeUs - startMediaTimeUs;
    }

    if (playbackParameters.speed == 1f) {
      return positionUs + playbackParametersOffsetUs - playbackParametersPositionUs;
    }

    if (playbackParametersCheckpoints.isEmpty()) {
      return playbackParametersOffsetUs
          + audioProcessorChain.getMediaDuration(positionUs - playbackParametersPositionUs);
    }

    // We are playing data at a previous playback speed, so fall back to multiplying by the speed.
    return playbackParametersOffsetUs
        + Util.getMediaDurationForPlayoutDuration(
            positionUs - playbackParametersPositionUs, playbackParameters.speed);
  }

  private long applySkipping(long positionUs) {
    return positionUs + framesToDurationUs(audioProcessorChain.getSkippedOutputFrameCount());
  }

  private boolean isInitialized() {
    return audioTrack != null;
  }

  private long inputFramesToDurationUs(long frameCount) {
    return (frameCount * C.MICROS_PER_SECOND) / inputSampleRate;
  }

  private long framesToDurationUs(long frameCount) {
    return (frameCount * C.MICROS_PER_SECOND) / outputSampleRate;
  }

  private long durationUsToFrames(long durationUs) {
    return (durationUs * outputSampleRate) / C.MICROS_PER_SECOND;
  }

  private long getSubmittedFrames() {
    return isInputPcm ? (submittedPcmBytes / pcmFrameSize) : submittedEncodedFrames;
  }

  private long getWrittenFrames() {
    return isInputPcm ? (writtenPcmBytes / outputPcmFrameSize) : writtenEncodedFrames;
  }

  private AudioTrack initializeAudioTrack() throws InitializationException {
    AudioTrack audioTrack;
    log.i("calling initializeAudioTrack : outputSampleRate = "  + outputSampleRate +
          " outputChannelConfig = " + outputChannelConfig +
          " outputEncoding = " + outputEncoding +
          " bufferSize = " + bufferSize +
          " audioSessionId = " + audioSessionId);
    if (Util.SDK_INT >= 21) {
      audioTrack = createAudioTrackV21();
    } else {
      // AMZN_CHANGE_BEGIN
      int streamType = Util.getStreamTypeForAudioUsage(audioAttributes.usage);
      if (audioSessionId == C.AUDIO_SESSION_ID_UNSET) {
        if (applyDolbyPassthroughQuirk()) {
          audioTrack = new DolbyPassthroughAudioTrack(
                          streamType,
                          outputSampleRate,
                          outputChannelConfig,
                          outputEncoding,
                          bufferSize,
                          MODE_STREAM);
        } else {
          audioTrack =
                  new AudioTrack(
                          streamType,
                          outputSampleRate,
                          outputChannelConfig,
                          outputEncoding,
                          bufferSize,
                          MODE_STREAM);
        }
      } else {
        // Re-attach to the same audio session.
        if (applyDolbyPassthroughQuirk()) {
          audioTrack = new DolbyPassthroughAudioTrack(
                          streamType,
                          outputSampleRate,
                          outputChannelConfig,
                          outputEncoding,
                          bufferSize,
                          MODE_STREAM, audioSessionId);
        } else {
          audioTrack =
                  new AudioTrack(
                          streamType,
                          outputSampleRate,
                          outputChannelConfig,
                          outputEncoding,
                          bufferSize,
                          MODE_STREAM,
                          audioSessionId);
        }
      }
      // AMZN_CHANGE_END
    }

    int state = audioTrack.getState();
    if (state != STATE_INITIALIZED) {
      try {
        audioTrack.release();
      } catch (Exception e) {
        // The track has already failed to initialize, so it wouldn't be that surprising if release
        // were to fail too. Swallow the exception.
      }
      throw new InitializationException(state, outputSampleRate, outputChannelConfig, bufferSize);
    }
    return audioTrack;
  }

  @TargetApi(21)
  private AudioTrack createAudioTrackV21() {
    android.media.AudioAttributes attributes;
    if (tunneling) {
      attributes = new android.media.AudioAttributes.Builder()
          .setContentType(android.media.AudioAttributes.CONTENT_TYPE_MOVIE)
          .setFlags(android.media.AudioAttributes.FLAG_HW_AV_SYNC)
          .setUsage(android.media.AudioAttributes.USAGE_MEDIA)
          .build();
    } else {
      attributes = audioAttributes.getAudioAttributesV21();
    }
    AudioFormat format =
        new AudioFormat.Builder()
            .setChannelMask(outputChannelConfig)
            .setEncoding(outputEncoding)
            .setSampleRate(outputSampleRate)
            .build();
    int audioSessionId = this.audioSessionId != C.AUDIO_SESSION_ID_UNSET ? this.audioSessionId
        : AudioManager.AUDIO_SESSION_ID_GENERATE;
    // AMZN_CHANGE_BEGIN
    if (applyDolbyPassthroughQuirk()) {
      return new DolbyPassthroughAudioTrack(attributes, format, bufferSize, MODE_STREAM,
              audioSessionId);
    } else {
      return new AudioTrack(attributes, format, bufferSize, MODE_STREAM,
              audioSessionId);
    }
    // AMZN_CHANGE_END
  }

  private AudioTrack initializeKeepSessionIdAudioTrack(int audioSessionId) {
    int sampleRate = 4000; // Equal to private AudioTrack.MIN_SAMPLE_RATE.
    int channelConfig = AudioFormat.CHANNEL_OUT_MONO;
    @C.PcmEncoding int encoding = C.ENCODING_PCM_16BIT;
    int bufferSize = 2; // Use a two byte buffer, as it is not actually used for playback.
    return new AudioTrack(C.STREAM_TYPE_DEFAULT, sampleRate, channelConfig, encoding, bufferSize,
        MODE_STATIC, audioSessionId);
  }

  private AudioProcessor[] getAvailableAudioProcessors() {
    return shouldConvertHighResIntPcmToFloat
        ? toFloatPcmAvailableAudioProcessors
        : toIntPcmAvailableAudioProcessors;
  }

  private static int getChannelConfig(int channelCount, boolean isInputPcm) {
    if (Util.SDK_INT <= 28 && !isInputPcm) {
      // In passthrough mode the channel count used to configure the audio track doesn't affect how
      // the stream is handled, except that some devices do overly-strict channel configuration
      // checks. Therefore we override the channel count so that a known-working channel
      // configuration is chosen in all cases. See [Internal: b/29116190].
      if (channelCount == 7) {
        channelCount = 8;
      } else if (channelCount == 3 || channelCount == 4 || channelCount == 5) {
        channelCount = 6;
      }
    }

    // Workaround for Nexus Player not reporting support for mono passthrough.
    // (See [Internal: b/34268671].)
    if (Util.SDK_INT <= 26 && "fugu".equals(Util.DEVICE) && !isInputPcm && channelCount == 1) {
      channelCount = 2;
    }

    return Util.getAudioTrackChannelConfig(channelCount);
  }

  private static int getMaximumEncodedRateBytesPerSecond(@C.Encoding int encoding) {
    switch (encoding) {
      case C.ENCODING_AC3:
        return 640 * 1000 / 8;
      case C.ENCODING_E_AC3:
        return 6144 * 1000 / 8;
      case C.ENCODING_DTS:
        // DTS allows an 'open' bitrate, but we assume the maximum listed value: 1536 kbit/s.
        return 1536 * 1000 / 8;
      case C.ENCODING_DTS_HD:
        return 18000 * 1000 / 8;
      case C.ENCODING_DOLBY_TRUEHD:
        return 24500 * 1000 / 8;
      case C.ENCODING_INVALID:
      case C.ENCODING_PCM_16BIT:
      case C.ENCODING_PCM_24BIT:
      case C.ENCODING_PCM_32BIT:
      case C.ENCODING_PCM_8BIT:
      case C.ENCODING_PCM_A_LAW:
      case C.ENCODING_PCM_FLOAT:
      case C.ENCODING_PCM_MU_LAW:
      case Format.NO_VALUE:
      default:
        throw new IllegalArgumentException();
    }
  }

  private static int getFramesPerEncodedSample(@C.Encoding int encoding, ByteBuffer buffer) {
    if (encoding == C.ENCODING_DTS || encoding == C.ENCODING_DTS_HD) {
      return DtsUtil.parseDtsAudioSampleCount(buffer);
    } else if (encoding == C.ENCODING_AC3) {
      return Ac3Util.getAc3SyncframeAudioSampleCount();
    } else if (encoding == C.ENCODING_E_AC3) {
      return Ac3Util.parseEAc3SyncframeAudioSampleCount(buffer);
    } else if (encoding == C.ENCODING_DOLBY_TRUEHD) {
      int syncframeOffset = Ac3Util.findTrueHdSyncframeOffset(buffer);
      return syncframeOffset == C.INDEX_UNSET
          ? 0
          : (Ac3Util.parseTrueHdSyncframeAudioSampleCount(buffer, syncframeOffset)
              * Ac3Util.TRUEHD_RECHUNK_SAMPLE_COUNT);
    } else {
      throw new IllegalStateException("Unexpected audio encoding: " + encoding);
    }
  }

  @TargetApi(21)
  private static int writeNonBlockingV21(AudioTrack audioTrack, ByteBuffer buffer, int size) {
    return audioTrack.write(buffer, size, WRITE_NON_BLOCKING);
  }

  @TargetApi(21)
  private int writeNonBlockingWithAvSyncV21(AudioTrack audioTrack, ByteBuffer buffer, int size,
      long presentationTimeUs) {
    // TODO: Uncomment this when [Internal ref: b/33627517] is clarified or fixed.
    // if (Util.SDK_INT >= 23) {
    //   // The underlying platform AudioTrack writes AV sync headers directly.
    //   return audioTrack.write(buffer, size, WRITE_NON_BLOCKING, presentationTimeUs * 1000);
    // }
    if (avSyncHeader == null) {
      avSyncHeader = ByteBuffer.allocate(16);
      avSyncHeader.order(ByteOrder.BIG_ENDIAN);
      avSyncHeader.putInt(0x55550001);
    }
    if (bytesUntilNextAvSync == 0) {
      avSyncHeader.putInt(4, size);
      avSyncHeader.putLong(8, presentationTimeUs * 1000);
      avSyncHeader.position(0);
      bytesUntilNextAvSync = size;
    }
    int avSyncHeaderBytesRemaining = avSyncHeader.remaining();
    if (avSyncHeaderBytesRemaining > 0) {
      int result = audioTrack.write(avSyncHeader, avSyncHeaderBytesRemaining, WRITE_NON_BLOCKING);
      if (result < 0) {
        bytesUntilNextAvSync = 0;
        return result;
      }
      if (result < avSyncHeaderBytesRemaining) {
        return 0;
      }
    }
    int result = writeNonBlockingV21(audioTrack, buffer, size);
    if (result < 0) {
      bytesUntilNextAvSync = 0;
      return result;
    }
    bytesUntilNextAvSync -= result;
    return result;
  }

  @TargetApi(21)
  private static void setVolumeInternalV21(AudioTrack audioTrack, float volume) {
    audioTrack.setVolume(volume);
  }

  @SuppressWarnings("deprecation")
  private static void setVolumeInternalV3(AudioTrack audioTrack, float volume) {
    audioTrack.setStereoVolume(volume, volume);
  }

  /**
   * Stores playback parameters with the position and media time at which they apply.
   */
  private static final class PlaybackParametersCheckpoint {
    private final PlaybackParameters playbackParameters;
    private final long mediaTimeUs;
    private final long positionUs;

    private PlaybackParametersCheckpoint(PlaybackParameters playbackParameters, long mediaTimeUs,
        long positionUs) {
      this.playbackParameters = playbackParameters;
      this.mediaTimeUs = mediaTimeUs;
      this.positionUs = positionUs;
    }
  }

  private final class PositionTrackerListener implements AudioTrackPositionTracker.Listener {

    @Override
    public void onPositionFramesMismatch(
        long audioTimestampPositionFrames,
        long audioTimestampSystemTimeUs,
        long systemTimeUs,
        long playbackPositionUs) {
      String message =
          "Spurious audio timestamp (frame position mismatch): "
              + audioTimestampPositionFrames
              + ", "
              + audioTimestampSystemTimeUs
              + ", "
              + systemTimeUs
              + ", "
              + playbackPositionUs
              + ", "
              + getSubmittedFrames()
              + ", "
              + getWrittenFrames();
      if (failOnSpuriousAudioTimestamp) {
        throw new InvalidAudioTrackTimestampException(message);
      }
      log.w(message);
    }

    @Override
    public void onSystemTimeUsMismatch(
        long audioTimestampPositionFrames,
        long audioTimestampSystemTimeUs,
        long systemTimeUs,
        long playbackPositionUs) {
      String message =
          "Spurious audio timestamp (system clock mismatch): "
              + audioTimestampPositionFrames
              + ", "
              + audioTimestampSystemTimeUs
              + ", "
              + systemTimeUs
              + ", "
              + playbackPositionUs
              + ", "
              + getSubmittedFrames()
              + ", "
              + getWrittenFrames();
      if (failOnSpuriousAudioTimestamp) {
        throw new InvalidAudioTrackTimestampException(message);
      }
      log.w(message);
    }

    @Override
    public void onInvalidLatency(long latencyUs) {
      log.w("Ignoring impossibly large audio latency: " + latencyUs);
    }

    @Override
    public void onUnderrun(int bufferSize, long bufferSizeMs) {
      if (listener != null) {
        long elapsedSinceLastFeedMs = SystemClock.elapsedRealtime() - lastFeedElapsedRealtimeMs;
        listener.onUnderrun(bufferSize, bufferSizeMs, elapsedSinceLastFeedMs);
      }
    }
  }
}<|MERGE_RESOLUTION|>--- conflicted
+++ resolved
@@ -715,13 +715,8 @@
     }
 
     if (audioTrackPositionTracker.isStalled(getWrittenFrames())) {
-<<<<<<< HEAD
       log.w("Resetting stalled audio track");
-      reset();
-=======
-      Log.w(TAG, "Resetting stalled audio track");
       flush();
->>>>>>> 67be9e77
       return true;
     }
 
@@ -1024,12 +1019,8 @@
   }
 
   @Override
-<<<<<<< HEAD
-  public void reset() {
-    log.i("calling reset");
-=======
   public void flush() {
->>>>>>> 67be9e77
+    log.i("calling flush");
     if (isInitialized()) {
       submittedPcmBytes = 0;
       submittedEncodedFrames = 0;
@@ -1079,14 +1070,9 @@
   }
 
   @Override
-<<<<<<< HEAD
-  public void release() {
-    log.i("calling release");
-    reset();
-=======
   public void reset() {
+    log.i("calling reset");
     flush();
->>>>>>> 67be9e77
     releaseKeepSessionIdAudioTrack();
     for (AudioProcessor audioProcessor : toIntPcmAvailableAudioProcessors) {
       audioProcessor.reset();
