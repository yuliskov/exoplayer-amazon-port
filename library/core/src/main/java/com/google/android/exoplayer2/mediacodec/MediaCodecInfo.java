--- conflicted
+++ resolved
@@ -248,13 +248,13 @@
       // If we don't know any better, we assume that the profile and level are supported.
       return true;
     }
-<<<<<<< HEAD
+
     // AMZN_CHANGE_BEGIN
     if (AmazonQuirks.shouldSkipProfileLevelCheck()) {
       return true;
     }
     // AMZN_CHANGE_END
-=======
+
     int profile = codecProfileAndLevel.first;
     int level = codecProfileAndLevel.second;
     if (!isVideo && profile != CodecProfileLevel.AACObjectXHE) {
@@ -262,7 +262,6 @@
       // which may not be widely supported. See https://github.com/google/ExoPlayer/issues/5145.
       return true;
     }
->>>>>>> 67be9e77
     for (CodecProfileLevel capabilities : getProfileLevels()) {
       if (capabilities.profile == profile && capabilities.level >= level) {
         return true;
