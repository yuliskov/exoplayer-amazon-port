Amazon ExoPlayer Port - https://github.com/amzn/exoplayer-amazon-port
This repository is a port of the ExoPlayer project for Amazon devices.
See https://github.com/google/ExoPlayer for the original project.
See "README-ORIGINAL.md" for the original ExoPlayer README.

<<<<<<< HEAD
Also see https://developer.amazon.com/docs/fire-tv/media-players.html#exoplayer
=======
ExoPlayer is an application level media player for Android. It provides an
alternative to Android’s MediaPlayer API for playing audio and video both
locally and over the Internet. ExoPlayer supports features not currently
supported by Android’s MediaPlayer API, including DASH and SmoothStreaming
adaptive playbacks. Unlike the MediaPlayer API, ExoPlayer is easy to customize
and extend, and can be updated through Play Store application updates.

## Documentation ##

* The [developer guide][] provides a wealth of information.
* The [class reference][] documents ExoPlayer classes.
* The [release notes][] document the major changes in each release.
* Follow our [developer blog][] to keep up to date with the latest ExoPlayer
  developments!

[developer guide]: https://google.github.io/ExoPlayer/guide.html
[class reference]: https://google.github.io/ExoPlayer/doc/reference
[release notes]: https://github.com/google/ExoPlayer/blob/release-v2/RELEASENOTES.md
[developer blog]: https://medium.com/google-exoplayer

## Using ExoPlayer ##

ExoPlayer modules can be obtained from JCenter. It's also possible to clone the
repository and depend on the modules locally.

### From JCenter ###

#### 1. Add repositories ####

The easiest way to get started using ExoPlayer is to add it as a gradle
dependency. You need to make sure you have the Google and JCenter repositories
included in the `build.gradle` file in the root of your project:

```gradle
repositories {
    google()
    jcenter()
}
```

#### 2. Add ExoPlayer module dependencies ####

Next add a dependency in the `build.gradle` file of your app module. The
following will add a dependency to the full library:

```gradle
implementation 'com.google.android.exoplayer:exoplayer:2.X.X'
```

where `2.X.X` is your preferred version.

As an alternative to the full library, you can depend on only the library
modules that you actually need. For example the following will add dependencies
on the Core, DASH and UI library modules, as might be required for an app that
plays DASH content:

```gradle
implementation 'com.google.android.exoplayer:exoplayer-core:2.X.X'
implementation 'com.google.android.exoplayer:exoplayer-dash:2.X.X'
implementation 'com.google.android.exoplayer:exoplayer-ui:2.X.X'
```

The available library modules are listed below. Adding a dependency to the full
library is equivalent to adding dependencies on all of the library modules
individually.

* `exoplayer-core`: Core functionality (required).
* `exoplayer-dash`: Support for DASH content.
* `exoplayer-hls`: Support for HLS content.
* `exoplayer-smoothstreaming`: Support for SmoothStreaming content.
* `exoplayer-ui`: UI components and resources for use with ExoPlayer.

In addition to library modules, ExoPlayer has multiple extension modules that
depend on external libraries to provide additional functionality. Some
extensions are available from JCenter, whereas others must be built manually.
Browse the [extensions directory][] and their individual READMEs for details.

More information on the library and extension modules that are available from
JCenter can be found on [Bintray][].

[extensions directory]: https://github.com/google/ExoPlayer/tree/release-v2/extensions/
[Bintray]: https://bintray.com/google/exoplayer

#### 3. Turn on Java 8 support ####

If not enabled already, you also need to turn on Java 8 support in all
`build.gradle` files depending on ExoPlayer, by adding the following to the
`android` section:

```gradle
compileOptions {
  targetCompatibility JavaVersion.VERSION_1_8
}
```

Note that if you want to use Java 8 features in your own code, the following
additional options need to be set:

```gradle
// For Java compilers:
compileOptions {
  sourceCompatibility JavaVersion.VERSION_1_8
}
// For Kotlin compilers:
kotlinOptions {
  jvmTarget = JavaVersion.VERSION_1_8
}
```

### Locally ###

Cloning the repository and depending on the modules locally is required when
using some ExoPlayer extension modules. It's also a suitable approach if you
want to make local changes to ExoPlayer, or if you want to use a development
branch.

First, clone the repository into a local directory and checkout the desired
branch:

```sh
git clone https://github.com/google/ExoPlayer.git
git checkout release-v2
```

Next, add the following to your project's `settings.gradle` file, replacing
`path/to/exoplayer` with the path to your local copy:

```gradle
gradle.ext.exoplayerRoot = 'path/to/exoplayer'
gradle.ext.exoplayerModulePrefix = 'exoplayer-'
apply from: new File(gradle.ext.exoplayerRoot, 'core_settings.gradle')
```

You should now see the ExoPlayer modules appear as part of your project. You can
depend on them as you would on any other local module, for example:

```gradle
implementation project(':exoplayer-library-core')
implementation project(':exoplayer-library-dash')
implementation project(':exoplayer-library-ui')
```

## Developing ExoPlayer ##

#### Project branches ####

* Development work happens on the `dev-v2` branch. Pull requests should
  normally be made to this branch.
* The `release-v2` branch holds the most recent release.

#### Using Android Studio ####

To develop ExoPlayer using Android Studio, simply open the ExoPlayer project in
the root directory of the repository.
>>>>>>> 67be9e77
<|MERGE_RESOLUTION|>--- conflicted
+++ resolved
@@ -3,9 +3,8 @@
 See https://github.com/google/ExoPlayer for the original project.
 See "README-ORIGINAL.md" for the original ExoPlayer README.
 
-<<<<<<< HEAD
 Also see https://developer.amazon.com/docs/fire-tv/media-players.html#exoplayer
-=======
+
 ExoPlayer is an application level media player for Android. It provides an
 alternative to Android’s MediaPlayer API for playing audio and video both
 locally and over the Internet. ExoPlayer supports features not currently
@@ -159,5 +158,4 @@
 #### Using Android Studio ####
 
 To develop ExoPlayer using Android Studio, simply open the ExoPlayer project in
-the root directory of the repository.
->>>>>>> 67be9e77
+the root directory of the repository.